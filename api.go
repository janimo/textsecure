--- conflicted
+++ resolved
@@ -29,11 +29,7 @@
 // Registration
 
 func requestCode(tel, transport string) string {
-<<<<<<< HEAD
-  log.Printf("Registering new phone number: %s", tel)
-=======
 	log.Printf("Registering new phone number: %s", tel)
->>>>>>> f10bcf95
 	resp, err := transporter.Get(fmt.Sprintf("/v1/accounts/%s/code/%s", transport, tel))
 	if err != nil {
 		log.Fatal(err)
